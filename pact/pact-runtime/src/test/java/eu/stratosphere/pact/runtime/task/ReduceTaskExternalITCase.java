--- conflicted
+++ resolved
@@ -34,11 +34,7 @@
 import eu.stratosphere.pact.runtime.test.util.RegularlyGeneratedInputGenerator;
 import eu.stratosphere.pact.runtime.test.util.TaskTestBase;
 
-<<<<<<< HEAD
-@SuppressWarnings("javadoc")
-=======
-@SuppressWarnings("unchecked")
->>>>>>> 3775fdca
+@SuppressWarnings( {"javadoc", "unchecked"} )
 public class ReduceTaskExternalITCase extends TaskTestBase {
 
 	private static final Log LOG = LogFactory.getLog(ReduceTaskExternalITCase.class);
@@ -73,13 +69,8 @@
 		
 		Assert.assertTrue("Resultset size was "+this.outList.size()+". Expected was "+keyCnt, this.outList.size() == keyCnt);
 		
-<<<<<<< HEAD
-		for(KeyValuePair<PactInteger,PactInteger> pair : this.outList) {
-			Assert.assertTrue("Incorrect result", pair.getValue().getValue() == valCnt-pair.getKey().getValue());
-=======
-		for(PactRecord record : outList) {
+		for(PactRecord record : this.outList) {
 			Assert.assertTrue("Incorrect result", record.getField(1, PactInteger.class).getValue() == valCnt-record.getField(0, PactInteger.class).getValue());
->>>>>>> 3775fdca
 		}
 		
 		this.outList.clear();
@@ -114,13 +105,8 @@
 		
 		Assert.assertTrue("Resultset size was "+this.outList.size()+". Expected was "+keyCnt, this.outList.size() == keyCnt);
 		
-<<<<<<< HEAD
-		for(KeyValuePair<PactInteger,PactInteger> pair : this.outList) {
-			Assert.assertTrue("Incorrect result", pair.getValue().getValue() == valCnt-pair.getKey().getValue());
-=======
-		for(PactRecord record : outList) {
+		for(PactRecord record : this.outList) {
 			Assert.assertTrue("Incorrect result", record.getField(1, PactInteger.class).getValue() == valCnt-record.getField(0, PactInteger.class).getValue());
->>>>>>> 3775fdca
 		}
 		
 		this.outList.clear();
@@ -160,13 +146,8 @@
 		
 		Assert.assertTrue("Resultset size was "+this.outList.size()+". Expected was "+keyCnt, this.outList.size() == keyCnt);
 		
-<<<<<<< HEAD
-		for(KeyValuePair<PactInteger,PactInteger> pair : this.outList) {
-			Assert.assertTrue("Incorrect result", pair.getValue().getValue() == expSum-pair.getKey().getValue());
-=======
-		for(PactRecord record : outList) {
+		for(PactRecord record : this.outList) {
 			Assert.assertTrue("Incorrect result", record.getField(1, PactInteger.class).getValue() == expSum-record.getField(0, PactInteger.class).getValue());
->>>>>>> 3775fdca
 		}
 		
 		this.outList.clear();
@@ -207,13 +188,8 @@
 		
 		Assert.assertTrue("Resultset size was "+this.outList.size()+". Expected was "+keyCnt, this.outList.size() == keyCnt);
 		
-<<<<<<< HEAD
-		for(KeyValuePair<PactInteger,PactInteger> pair : this.outList) {
-			Assert.assertTrue("Incorrect result", pair.getValue().getValue() == expSum-pair.getKey().getValue());
-=======
-		for(PactRecord record : outList) {
+		for(PactRecord record : this.outList) {
 			Assert.assertTrue("Incorrect result", record.getField(1, PactInteger.class).getValue() == expSum-record.getField(0, PactInteger.class).getValue());
->>>>>>> 3775fdca
 		}
 		
 		this.outList.clear();
@@ -234,9 +210,9 @@
 				element = records.next();
 				cnt++;
 			}
-			element.getField(0, key);
-			value.setValue(cnt - key.getValue());
-			element.setField(1, value);
+			element.getField(0, this.key);
+			this.value.setValue(cnt - this.key.getValue());
+			element.setField(1, this.value);
 			out.collect(element);
 		}
 	}
@@ -259,9 +235,9 @@
 				
 				sum += this.value.getValue();
 			}
-			element.getField(0, key);
-			value.setValue(sum - key.getValue());
-			element.setField(1, value);
+			element.getField(0, this.key);
+			this.value.setValue(sum - this.key.getValue());
+			element.setField(1, this.value);
 			out.collect(element);
 		}
 		
@@ -272,13 +248,13 @@
 			int sum = 0;
 			while (records.hasNext()) {
 				element = records.next();
-				element.getField(1, combineValue);
-				
-				sum += combineValue.getValue();
+				element.getField(1, this.combineValue);
+				
+				sum += this.combineValue.getValue();
 			}
 			
-			combineValue.setValue(sum);
-			element.setField(1, combineValue);
+			this.combineValue.setValue(sum);
+			element.setField(1, this.combineValue);
 			out.collect(element);
 		}
 		
