/***********************************************************************************************************************
 *
 * Copyright (C) 2010 by the Stratosphere project (http://stratosphere.eu)
 *
 * Licensed under the Apache License, Version 2.0 (the "License"); you may not use this file except in compliance with
 * the License. You may obtain a copy of the License at
 *
 *     http://www.apache.org/licenses/LICENSE-2.0
 *
 * Unless required by applicable law or agreed to in writing, software distributed under the License is distributed on
 * an "AS IS" BASIS, WITHOUT WARRANTIES OR CONDITIONS OF ANY KIND, either express or implied. See the License for the
 * specific language governing permissions and limitations under the License.
 *
 **********************************************************************************************************************/

package eu.stratosphere.nephele.taskmanager.runtime;

import eu.stratosphere.nephele.event.task.AbstractEvent;
import eu.stratosphere.nephele.io.channels.ChannelID;
import eu.stratosphere.nephele.io.channels.ChannelType;
import eu.stratosphere.nephele.io.channels.bytebuffered.AbstractByteBufferedOutputChannel;
import eu.stratosphere.nephele.jobgraph.JobID;
import eu.stratosphere.nephele.taskmanager.bytebuffered.AbstractOutputChannelContext;
import eu.stratosphere.nephele.taskmanager.bytebuffered.OutputChannelForwardingChain;

public final class RuntimeOutputChannelContext extends AbstractOutputChannelContext {

	private final AbstractByteBufferedOutputChannel<?> byteBufferedOutputChannel;

	RuntimeOutputChannelContext(final AbstractByteBufferedOutputChannel<?> byteBufferedOutputChannel,
			final OutputChannelForwardingChain forwardingChain) {
		super(forwardingChain);

		this.byteBufferedOutputChannel = byteBufferedOutputChannel;
	}

	/**
	 * {@inheritDoc}
	 */
	@Override
	public boolean isInputChannel() {

		return false;
	}

	/**
	 * {@inheritDoc}
	 */
	@Override
	public ChannelID getChannelID() {

		return this.byteBufferedOutputChannel.getID();
	}

	/**
	 * {@inheritDoc}
	 */
	@Override
	public ChannelID getConnectedChannelID() {

		return this.byteBufferedOutputChannel.getConnectedChannelID();
	}

	/**
	 * {@inheritDoc}
	 */
	@Override
	public JobID getJobID() {

		return this.byteBufferedOutputChannel.getJobID();
	}

	/**
	 * {@inheritDoc}
	 */
	@Override
	public ChannelType getType() {

		return this.byteBufferedOutputChannel.getType();
	}

<<<<<<< HEAD
  @Override
  protected void processEventAsynchronously(final AbstractEvent event) {
    this.byteBufferedOutputChannel.processEvent(event);
  }
=======
	/**
	 * {@inheritDoc}
	 */
	@Override
	protected void processEventAsynchronously(final AbstractEvent event) {

		this.byteBufferedOutputChannel.processEvent(event);
	}
>>>>>>> aeb473b8
}<|MERGE_RESOLUTION|>--- conflicted
+++ resolved
@@ -79,12 +79,6 @@
 		return this.byteBufferedOutputChannel.getType();
 	}
 
-<<<<<<< HEAD
-  @Override
-  protected void processEventAsynchronously(final AbstractEvent event) {
-    this.byteBufferedOutputChannel.processEvent(event);
-  }
-=======
 	/**
 	 * {@inheritDoc}
 	 */
@@ -93,5 +87,4 @@
 
 		this.byteBufferedOutputChannel.processEvent(event);
 	}
->>>>>>> aeb473b8
 }